const _ = require('lodash');

// TODO... what indexes should be created and should this be responsible for creating them?

function MessageQueue() {
  const self = this;

  self.errorHandler = console.error;

  self.databasePromise = null;
  self.collectionName = '_queue';

  self.pollingInterval = 1000;
  self.processingTimeout = 30 * 1000;
  self.maxWorkers = 5;

  const _workers = {};
  let _numWorkers = 0;
  let _pollingIntervalId = null;

  self.registerWorker = function (type, promise) {
    _workers[type] = promise;
    _startPolling();
  };

  self.stopPolling = function () {
    _stopPolling();
  };

<<<<<<< HEAD
  self.enqueue = function (type, message, options = {}) {
=======
  self.enqueue = function(type, message, options = {}) {
>>>>>>> 6257c8ea
    const queueItem = {
      dateCreated: new Date(),
      type: type,
      message: message,
    };

    if (options.nextReceivableTime) {
      queueItem.nextReceivableTime = options.nextReceivableTime;
    }

    // The priority range is 1-10, 1 being the highest.
    queueItem.priority = _.get(options, 'priority', 1);

    return _enqueue(queueItem);
  };

<<<<<<< HEAD
  self.enqueueAndProcess = async function (type, message) {
=======
  self.enqueueAndProcess = async function(type, message) {
>>>>>>> 6257c8ea
    const queueItem = {
      dateCreated: new Date(),
      type: type,
      message: message,
      receivedTime: new Date(),
    };
<<<<<<< HEAD

    await _enqueue(queueItem);
    return _process(queueItem);
  };

  self.removeOne = function (type, messageQuery) {
    const query = _buildQueueItemQuery(type, messageQuery);
    return _removeOne(query);
  };

  self.removeMany = function (type, messageQuery) {
    const query = _buildQueueItemQuery(type, messageQuery);
    return _removeMany(query);
  };

  self.updateOne = function (type, messageQuery, messageUpdate, options) {
    const query = _buildQueueItemQuery(type, messageQuery);
    const update = _buildQueueItemUpdate(messageUpdate, options);
    return _updateOne(query, update);
  };

  self.updateMany = function (type, messageQuery, messageUpdate, options) {
=======

    await _enqueue(queueItem);
    return _process(queueItem);
  };

  self.removeOne = function(type, messageQuery) {
    const query = _buildQueueItemQuery(type, messageQuery);
    return _removeOne(query);
  };

  self.removeMany = function(type, messageQuery) {
    const query = _buildQueueItemQuery(type, messageQuery);
    return _removeMany(query);
  };

  self.updateOne = function(type, messageQuery, messageUpdate, options) {
    const query = _buildQueueItemQuery(type, messageQuery);
    const update = _buildQueueItemUpdate(messageUpdate, options);
    return _updateOne(query, update);
  };

  self.updateMany = function(type, messageQuery, messageUpdate, options) {
>>>>>>> 6257c8ea
    const query = _buildQueueItemQuery(type, messageQuery);
    const update = _buildQueueItemUpdate(messageUpdate, options);
    return _updateMany(query, update);
  };

  //region Private Helper Methods

  function _startPolling() {
    if (!_pollingIntervalId) {
      // Try and find work at least once every pollingInterval
      _pollingIntervalId = setInterval(_poll, self.pollingInterval);
    }
  }

  function _stopPolling() {
    if (_pollingIntervalId) {
      clearInterval(_pollingIntervalId);
    }
  }

  async function _poll() {
    if (_numWorkers < self.maxWorkers) {
      _numWorkers += 1;
<<<<<<< HEAD

      try {
        const queueItem = await _receive();

        if (queueItem) {
          await _process(queueItem);

          // Look for more work to do immediately if we just processed something
          setImmediate(_poll);
        }
      } catch (err) {
        self.errorHandler(err);
      } finally {
        _numWorkers -= 1;
      }
    }
  }

  async function _process(queueItem) {
    const worker = _workers[queueItem.type];
    if (!worker) {
      throw new Error(`No worker registered for type: ${queueItem.type}`);
    }

    const status = await worker(queueItem);
    switch (status) {
      case 'Completed':
        return _removeOneById(queueItem._id);
      case 'Retry':
        return _release(queueItem);
      case 'Rejected':
        return _reject(queueItem);
      default:
        throw new Error(`Unknown status: ${status}`);
    }
  }

  async function _enqueue(queueItem) {
    const collection = await _getCollection();
    const result = await collection.insertOne(queueItem);

    if (result.ops !== undefined) {
      return result.ops[0];
    }

    return result;
=======

      try {
        const queueItem = await _receive();

        if (queueItem) {
          await _process(queueItem);

          // Look for more work to do immediately if we just processed something
          setImmediate(_poll);
        }
      } catch (err) {
        self.errorHandler(err);
      } finally {
        _numWorkers -= 1;
      }
    }
  }

  async function _process(queueItem) {
    const worker = _workers[queueItem.type];
    if (!worker) {
      throw new Error(`No worker registered for type: ${queueItem.type}`);
    }

    const status = await worker(queueItem);
    switch (status) {
      case 'Completed':
        return _removeOneById(queueItem._id);
      case 'Retry':
        return _release(queueItem);
      case 'Rejected':
        return _reject(queueItem);
      default:
        throw new Error(`Unknown status: ${status}`);
    }
  }

  async function _enqueue(queueItem) {
    const collection = await _getCollection();
    return await collection.insertOne(queueItem);
>>>>>>> 6257c8ea
  }

  function _release(queueItem) {
    const update = {
      $unset: {
<<<<<<< HEAD
        receivedTime: '',
=======
        receivedTime: ''
>>>>>>> 6257c8ea
      },
      $set: {
        retryCount: queueItem.retryCount ? queueItem.retryCount + 1 : 1,
        nextReceivableTime: queueItem.nextReceivableTime ? queueItem.nextReceivableTime : new Date(),
      },
      $push: {
        releaseHistory: {
          retryCount: queueItem.retryCount ? queueItem.retryCount : 0,
          receivedTime: queueItem.receivedTime,
          releasedTime: new Date(),
          releasedReason: queueItem.releasedReason,
        },
      },
    };

    return _updateOneById(queueItem._id, update);
  }

  function _reject(queueItem) {
    const update = {
      $unset: {
        receivedTime: '',
<<<<<<< HEAD
        nextReceivableTime: '',
=======
        nextReceivableTime: ''
>>>>>>> 6257c8ea
      },
      $set: {
        rejectedTime: new Date(),
        rejectionReason: queueItem.rejectionReason,
      },
      $push: {
        releaseHistory: {
          retryCount: queueItem.retryCount ? queueItem.retryCount : 0,
          receivedTime: queueItem.receivedTime,
          releasedTime: new Date(),
          releasedReason: queueItem.releasedReason,
        },
      },
    };

    return _updateOneById(queueItem._id, update);
  }

  async function _receive() {
    const query = {
      type: {$in: _.keys(_workers)},
      rejectedTime: {$exists: false},
      $and: [
        {
          $or: [{nextReceivableTime: {$lt: new Date()}}, {nextReceivableTime: {$exists: false}}],
        },
        {
          $or: [{receivedTime: {$lt: new Date(Date.now() - self.processingTimeout)}}, {receivedTime: {$exists: false}}],
        },
      ],
    };
    const update = {
      $set: {
        receivedTime: new Date(),
      },
    };

    const collection = await _getCollection();
    const result = await collection.findOneAndUpdate(query, update, {returnDocument: 'after', sort: 'priority'});
<<<<<<< HEAD

    if (result.value !== undefined) {
      return result.value;
    }

    return result;
=======
    return result.value;
>>>>>>> 6257c8ea
  }

  function _buildQueueItemQuery(type, messageQuery) {
    const query = {type};

<<<<<<< HEAD
    _.forEach(messageQuery, function (value, key) {
=======
    _.forEach(messageQuery, function(value, key) {
>>>>>>> 6257c8ea
      const property = `message.${key}`;
      query[property] = value;
    });

    return query;
  }

  function _buildQueueItemUpdate(messageUpdate, options) {
    const update = {};
    const $set = {};

    if (options.nextReceivableTime) {
      $set.nextReceivableTime = options.nextReceivableTime;
    }

<<<<<<< HEAD
    _.forEach(messageUpdate, function (value, key) {
=======
    _.forEach(messageUpdate, function(value, key) {
>>>>>>> 6257c8ea
      const property = `message.${key}`;
      $set[property] = value;
    });

    if (!_.isEmpty($set)) {
      update.$set = $set;
    }

    return update;
  }

  async function _getCollection() {
    if (!self.databasePromise) {
      throw new Error('No database configured');
    }
    const db = await self.databasePromise();
    return db.collection(self.collectionName);
  }

  async function _removeOne(query) {
    const collection = await _getCollection();
    const result = await collection.deleteOne(query);
    return result.deletedCount;
  }

  function _removeOneById(id) {
    return _removeOne({_id: id});
  }

  async function _removeMany(query) {
    const collection = await _getCollection();
    const result = await collection.deleteMany(query);
    return result.deletedCount;
  }

  async function _updateOne(query, update) {
    const collection = await _getCollection();
    const result = await collection.updateOne(query, update);
    return result.modifiedCount;
  }

  function _updateOneById(id, update) {
    return _updateOne({_id: id}, update);
  }

  async function _updateMany(query, update) {
    const collection = await _getCollection();
    const result = await collection.updateMany(query, update);
    return result.modifiedCount;
  }

  //endregion
}

module.exports = MessageQueue;<|MERGE_RESOLUTION|>--- conflicted
+++ resolved
@@ -27,11 +27,7 @@
     _stopPolling();
   };
 
-<<<<<<< HEAD
   self.enqueue = function (type, message, options = {}) {
-=======
-  self.enqueue = function(type, message, options = {}) {
->>>>>>> 6257c8ea
     const queueItem = {
       dateCreated: new Date(),
       type: type,
@@ -48,18 +44,13 @@
     return _enqueue(queueItem);
   };
 
-<<<<<<< HEAD
   self.enqueueAndProcess = async function (type, message) {
-=======
-  self.enqueueAndProcess = async function(type, message) {
->>>>>>> 6257c8ea
     const queueItem = {
       dateCreated: new Date(),
       type: type,
       message: message,
       receivedTime: new Date(),
     };
-<<<<<<< HEAD
 
     await _enqueue(queueItem);
     return _process(queueItem);
@@ -82,30 +73,7 @@
   };
 
   self.updateMany = function (type, messageQuery, messageUpdate, options) {
-=======
-
-    await _enqueue(queueItem);
-    return _process(queueItem);
-  };
-
-  self.removeOne = function(type, messageQuery) {
-    const query = _buildQueueItemQuery(type, messageQuery);
-    return _removeOne(query);
-  };
-
-  self.removeMany = function(type, messageQuery) {
-    const query = _buildQueueItemQuery(type, messageQuery);
-    return _removeMany(query);
-  };
-
-  self.updateOne = function(type, messageQuery, messageUpdate, options) {
-    const query = _buildQueueItemQuery(type, messageQuery);
-    const update = _buildQueueItemUpdate(messageUpdate, options);
-    return _updateOne(query, update);
-  };
-
-  self.updateMany = function(type, messageQuery, messageUpdate, options) {
->>>>>>> 6257c8ea
+
     const query = _buildQueueItemQuery(type, messageQuery);
     const update = _buildQueueItemUpdate(messageUpdate, options);
     return _updateMany(query, update);
@@ -129,7 +97,6 @@
   async function _poll() {
     if (_numWorkers < self.maxWorkers) {
       _numWorkers += 1;
-<<<<<<< HEAD
 
       try {
         const queueItem = await _receive();
@@ -176,58 +143,12 @@
     }
 
     return result;
-=======
-
-      try {
-        const queueItem = await _receive();
-
-        if (queueItem) {
-          await _process(queueItem);
-
-          // Look for more work to do immediately if we just processed something
-          setImmediate(_poll);
-        }
-      } catch (err) {
-        self.errorHandler(err);
-      } finally {
-        _numWorkers -= 1;
-      }
-    }
-  }
-
-  async function _process(queueItem) {
-    const worker = _workers[queueItem.type];
-    if (!worker) {
-      throw new Error(`No worker registered for type: ${queueItem.type}`);
-    }
-
-    const status = await worker(queueItem);
-    switch (status) {
-      case 'Completed':
-        return _removeOneById(queueItem._id);
-      case 'Retry':
-        return _release(queueItem);
-      case 'Rejected':
-        return _reject(queueItem);
-      default:
-        throw new Error(`Unknown status: ${status}`);
-    }
-  }
-
-  async function _enqueue(queueItem) {
-    const collection = await _getCollection();
-    return await collection.insertOne(queueItem);
->>>>>>> 6257c8ea
   }
 
   function _release(queueItem) {
     const update = {
       $unset: {
-<<<<<<< HEAD
         receivedTime: '',
-=======
-        receivedTime: ''
->>>>>>> 6257c8ea
       },
       $set: {
         retryCount: queueItem.retryCount ? queueItem.retryCount + 1 : 1,
@@ -250,11 +171,7 @@
     const update = {
       $unset: {
         receivedTime: '',
-<<<<<<< HEAD
         nextReceivableTime: '',
-=======
-        nextReceivableTime: ''
->>>>>>> 6257c8ea
       },
       $set: {
         rejectedTime: new Date(),
@@ -294,26 +211,18 @@
 
     const collection = await _getCollection();
     const result = await collection.findOneAndUpdate(query, update, {returnDocument: 'after', sort: 'priority'});
-<<<<<<< HEAD
 
     if (result.value !== undefined) {
       return result.value;
     }
 
     return result;
-=======
-    return result.value;
->>>>>>> 6257c8ea
   }
 
   function _buildQueueItemQuery(type, messageQuery) {
     const query = {type};
 
-<<<<<<< HEAD
     _.forEach(messageQuery, function (value, key) {
-=======
-    _.forEach(messageQuery, function(value, key) {
->>>>>>> 6257c8ea
       const property = `message.${key}`;
       query[property] = value;
     });
@@ -329,11 +238,7 @@
       $set.nextReceivableTime = options.nextReceivableTime;
     }
 
-<<<<<<< HEAD
     _.forEach(messageUpdate, function (value, key) {
-=======
-    _.forEach(messageUpdate, function(value, key) {
->>>>>>> 6257c8ea
       const property = `message.${key}`;
       $set[property] = value;
     });
